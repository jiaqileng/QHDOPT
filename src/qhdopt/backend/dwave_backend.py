from typing import Tuple, List

from simuq import QSystem, Qubit
from simuq.dwave import DWaveProvider
import numpy as np
import time
from qhdopt.utils.decoding_utils import spin_to_bitstring

from qhdopt.backend.backend import Backend


class DWaveBackend(Backend):
    """
    Backend implementation for Dwave. Find more information about Dwave's
    backend here: https://docs.dwavesys.com/docs/latest/c_gs_2.html
    """
    def __init__(self,
                 resolution,
                 dimension,
                 univariate_dict,
                 bivariate_dict,
                 shots=100,
                 api_key=None,
                 api_key_from_file=None,
                 embedding_scheme="unary",
                 anneal_schedule=None,
                 penalty_coefficient=0,
                 penalty_ratio=0.75,
                 chain_strength_ratio=1.05):
        super().__init__(resolution, dimension, shots, embedding_scheme, univariate_dict,
                         bivariate_dict)
        if anneal_schedule is None:
            anneal_schedule = [[0, 0], [20, 1]]
        self.api_key = api_key
        if api_key_from_file is not None:
            with open(api_key_from_file, "r") as f:
                self.api_key = f.readline().strip()
        self.anneal_schedule = anneal_schedule
        self.penalty_coefficient = penalty_coefficient
        self.penalty_ratio = penalty_ratio
        self.chain_strength_ratio = chain_strength_ratio

<<<<<<< HEAD
    def calc_penalty_coefficient_and_chain_strength(self):
        if self.penalty_coefficient != 0:
            chain_strength = np.max([5e-2, self.chain_strength_ratio * self.penalty_coefficient])
            return self.penalty_coefficient, chain_strength

=======
    def calc_penalty_coefficient_and_chain_strength(self) -> Tuple[float, float]:
        """
        Calculates the penalty coefficient and chain strength using self.penalty_ratio.
        """
        if self.penalty_coefficient != 0 and self.chain_strength is not None:
            return self.penalty_coefficient, self.chain_strength
>>>>>>> c718174b
        qs = QSystem()
        qubits = [Qubit(qs) for _ in range(len(self.qubits))]
        qs.add_evolution(self.S_x(qubits) + self.H_p(qubits, self.univariate_dict, self.bivariate_dict), 1)
        dwp = DWaveProvider(self.api_key)
        h, J = dwp.compile(qs, self.anneal_schedule)
        max_strength = np.max(np.abs(list(h) + list(J.values())))
        penalty_coefficient = (
            self.penalty_ratio * max_strength if self.embedding_scheme == "unary" else 0
        )
        # chain_strength = np.max([5e-2, 0.5 * self.penalty_ratio])
        chain_strength_multiplier = np.max([1, self.penalty_ratio])
        chain_strength = np.max([5e-2, chain_strength_multiplier * max_strength])
        return penalty_coefficient, chain_strength

    def exec(self, verbose: int, info: dict, compile_only=False) -> List[List[int]]:
        """
        Execute the Dwave quantum backend using the problem description specified in
        self.univariate_dict and self.bivariate_dict. It uses self.H_p to generate
        the problem hamiltonian and then uses Simuq's DwaveProvider to run the evolution
        on Dwave.

        Args:
            verbose: Verbosity level.
            info: Dictionary to store information about the execution.
            compile_only: If True, the function only compiles the problem and does not run it.

        Returns:
            raw_samples: A list of raw samples from the Dwave backend.
        """
        penalty_coefficient, chain_strength = self.calc_penalty_coefficient_and_chain_strength()
        self.penalty_coefficient, self.chain_strength = penalty_coefficient, chain_strength
        self.qs.add_evolution(
            self.H_p(self.qubits, self.univariate_dict, self.bivariate_dict) + penalty_coefficient * self.H_pen(self.qubits), 1
        )

        dwp = DWaveProvider(self.api_key)

        start_compile_time = time.time()
        dwp.compile(self.qs, self.anneal_schedule, chain_strength, self.shots)
        end_compile_time = time.time()
        info["compile_time"] = end_compile_time - start_compile_time

        if verbose > 1:
            self.print_compilation_info()
        if compile_only:
            return dwp.prog

        if verbose > 1:
            print("Submit Task to D-Wave:")
            print(time.strftime("%Y-%m-%d %H:%M:%S", time.gmtime()))
        self.dwave_response = dwp.run(shots=self.shots)
        info["backend_time"] = time.time() - end_compile_time
        info["average_qpu_time"] = dwp.avg_qpu_time
        info["time_on_machine"] = dwp.time_on_machine
        info["overhead_time"] = info["backend_time"] - info["time_on_machine"]

        if verbose > 1:
            print("Received Task from D-Wave:")
            print(time.strftime("%Y-%m-%d %H:%M:%S", time.gmtime()))

        if verbose > 0:
            print(f"Backend QPU Time: {info['time_on_machine']}")
            print(f"Overhead Time: {info['overhead_time']}\n")

        raw_samples = [spin_to_bitstring(result) for result in dwp.results()]

        return raw_samples

    def calc_h_and_J(self) -> Tuple[List, dict]:
        """
        Function for debugging to provide h and J which uniquely specify the problem hamiltonian

        Returns:
            h: List of h values
            J: Dictionary of J values
        """
        (
            penalty_coefficient,
            chain_strength,
        ) = self.calc_penalty_coefficient_and_chain_strength()
        self.qs.add_evolution(
            self.S_x(self.qubits) + self.H_p(self.qubits, self.univariate_dict, self.bivariate_dict) + penalty_coefficient * self.H_pen(self.qubits), 1
        )

        dwp = DWaveProvider(self.api_key)
        return dwp.compile(self.qs, self.anneal_schedule, chain_strength, self.shots)

    def print_compilation_info(self):
        print("* Compilation information")
        print("Final Hamiltonian:")
        print("(Feature under development; only the Hamiltonian is meaningful here)")
        print(self.qs)
        print(f"Annealing schedule parameter: {self.anneal_schedule}")
        print(f"Penalty coefficient: {self.penalty_coefficient}")
        print(f"Chain strength: {self.chain_strength}")
        print(f"Number of shots: {self.shots}")<|MERGE_RESOLUTION|>--- conflicted
+++ resolved
@@ -40,20 +40,15 @@
         self.penalty_ratio = penalty_ratio
         self.chain_strength_ratio = chain_strength_ratio
 
-<<<<<<< HEAD
-    def calc_penalty_coefficient_and_chain_strength(self):
-        if self.penalty_coefficient != 0:
-            chain_strength = np.max([5e-2, self.chain_strength_ratio * self.penalty_coefficient])
-            return self.penalty_coefficient, chain_strength
 
-=======
     def calc_penalty_coefficient_and_chain_strength(self) -> Tuple[float, float]:
         """
         Calculates the penalty coefficient and chain strength using self.penalty_ratio.
         """
-        if self.penalty_coefficient != 0 and self.chain_strength is not None:
-            return self.penalty_coefficient, self.chain_strength
->>>>>>> c718174b
+        if self.penalty_coefficient != 0:
+            chain_strength = np.max([5e-2, self.chain_strength_ratio * self.penalty_coefficient])
+            return self.penalty_coefficient, chain_strength
+          
         qs = QSystem()
         qubits = [Qubit(qs) for _ in range(len(self.qubits))]
         qs.add_evolution(self.S_x(qubits) + self.H_p(qubits, self.univariate_dict, self.bivariate_dict), 1)
