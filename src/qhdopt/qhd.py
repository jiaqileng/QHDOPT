--- conflicted
+++ resolved
@@ -208,17 +208,10 @@
                 raise Exception(
                     "The Specified Post Processing Method is Not Supported."
                 )
-<<<<<<< HEAD
-            opt_samples.append(result.x)
-            new_f = float(f(result.x))
+            opt_samples.append(self.affine_transformation(result.x))
+            new_f = float(self.f_eval(result.x))
             if new_f < current_best:
                 current_best = new_f
-=======
-            opt_samples.append(self.affine_transformation(result.x))
-            val = self.f_eval(result.x)
-            if val < current_best:
-                current_best = val
->>>>>>> 294e666b
                 minimizer = opt_samples[k]
         end_time = time.time()
 
@@ -278,11 +271,7 @@
                 "This function is only used for Dwave backends."
             )
         return self.backend.calc_h_and_J()
-<<<<<<< HEAD
-    
-=======
-
->>>>>>> 294e666b
+
     def print_sol_info(self):
         print("* Coarse solution")
         print("Minimizer:", self.info["coarse_minimizer"])
